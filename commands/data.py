import os
import shutil
from pathlib import Path

import typer
from datatrove.data import DocumentsPipeline
from datatrove.executor.local import LocalPipelineExecutor
from datatrove.pipeline.base import PipelineStep
from datatrove.pipeline.readers import ParquetReader
from datatrove.pipeline.writers.huggingface import ParquetWriter
from datatrove.utils.batching import batched
from huggingface_hub import HfApi
from rich import print
from transformers import AutoTokenizer
<<<<<<< HEAD
from datasets import DatasetDict, load_dataset

from commands.configs import BYTELEVEL_TOK_FOLDER, FINEWEBEDU_REPO_ID, HF_USERNAME, TOK_REPO_ID
from src import data
=======
from datasets import load_dataset, Dataset

from commands.configs import BYTELEVEL_TOK_FOLDER, FINEWEBEDU_REPO_ID, HF_USERNAME, NUM_TRAIN_ROWS, TOK_REPO_ID, BYTE_DATA_FOLDER, BYTE_DATA_SUBSET_FOLDER
>>>>>>> 14b43a0b

app = typer.Typer()


@app.command()
def finewebedu_tokenize(
    tok_path: str = f"{HF_USERNAME}/{TOK_REPO_ID}", subfolder: str | None = BYTE_DATA_FOLDER, batch_size: int = 1000
) -> None:
    SOURCE_REPO_ID = "hf://datasets/pietrolesci/finewebedu-20B/data"
    TARGET_REPO_ID = f"{HF_USERNAME}/{FINEWEBEDU_REPO_ID}"
    tok_name = subfolder if subfolder is not None else Path(tok_path).name

    print(
        f"⚙️ Starting FineWebEdu tokenization pipeline\n\t{SOURCE_REPO_ID=}\n\t{TARGET_REPO_ID=}\n"
        f"Tokenizing with {tok_path}{'/' + subfolder if subfolder else ''} and {batch_size=}"
    )

    class DocumentTokenizer(PipelineStep):
        def __init__(self, pretrained_model_name_or_path: str, subfolder: str | None, batch_size: int) -> None:
            super().__init__()
            self.tokenizer = AutoTokenizer.from_pretrained(pretrained_model_name_or_path, subfolder=subfolder)
            self.batch_size = batch_size

        def run(self, data: DocumentsPipeline, rank: int = 0, world_size: int = 1) -> DocumentsPipeline:  # type: ignore
            for batch in batched(data, self.batch_size):
                with self.track_time(unit="batch"):
                    docs = [doc.text for doc in batch]
                    encoded_docs: list[list[int]] = self.tokenizer(docs)["input_ids"]  # type: ignore
                    for doc, encoded in zip(batch, encoded_docs, strict=True):
                        doc.metadata["input_ids"] = encoded
                        doc.metadata["num_tokens"] = len(encoded)  # for the future: this would have been convenient
                        yield doc

    out_path = Path("data") / f".tokenized_upload_{tok_name}"
    out_path.mkdir(parents=True, exist_ok=True)
    print(f"Tokenizing into {out_path=}")

    pipe_tokenize = LocalPipelineExecutor(
        pipeline=[
            ParquetReader(
                SOURCE_REPO_ID,
                file_progress=True,
                doc_progress=True,
                shuffle_files=False,
                text_key="text",
                id_key="id",
                # limit=100,
            ),
            DocumentTokenizer(pretrained_model_name_or_path=tok_path, subfolder=subfolder, batch_size=batch_size),
            ParquetWriter(
                str(out_path),
                output_filename="${rank}.parquet",
                compression="zstd",
                adapter=lambda _, doc: {
                    "id": doc.id,
                    "input_ids": doc.metadata["input_ids"],
                    "num_tokens": doc.metadata["num_tokens"],
                },
                max_file_size=2 * (2**30),
            ),
        ],
        logging_dir=".datatrove/logs/finewebedu_tok",
        tasks=min(20, os.cpu_count() - 2),  # type: ignore
    )
    pipe_tokenize.run()
    print("✅ Successfully tokenized FineWebEdu dataset")

    print(f"🆙 Uploading to {TARGET_REPO_ID}")
    api = HfApi()
    api.create_repo(TARGET_REPO_ID, exist_ok=True, repo_type="dataset")
    print(f"🗂️ Repo created at {TARGET_REPO_ID}")

    api.upload_folder(repo_id=TARGET_REPO_ID, folder_path=str(out_path), path_in_repo=tok_name, repo_type="dataset")
    print(f"✅ Successfully uploaded to {TARGET_REPO_ID}")

    print("Cleaning up ./.datatrove cache")
    shutil.rmtree(".datatrove", ignore_errors=True)

@app.command()
def finewebedu_subset(
    subset_size: int = NUM_TRAIN_ROWS,
    subfolder: str = BYTE_DATA_SUBSET_FOLDER
) -> None:
    DATA_REPO_ID = f"{HF_USERNAME}/{FINEWEBEDU_REPO_ID}"

    print(
        f"⚙️ Creating a {subset_size}-row subset of FineWebEdu located at \n\t{DATA_REPO_ID=}"
    )

    # Load the dataset
    dataset = load_dataset(DATA_REPO_ID, name=BYTE_DATA_FOLDER, split='train', streaming=True)
    dataset = list(dataset.take(subset_size))
    dataset = Dataset.from_list(dataset)
    
    print(f"✅ Successfully created a {subset_size}-row subset of FineWebEdu dataset")
    print(f"🆙 Uploading the subset to {DATA_REPO_ID} on the HF Hub")

    dataset.push_to_hub(
        repo_id=DATA_REPO_ID,
        set_default=False,
        config_name=subfolder,
        max_shard_size="2GB",
    )

    print("✅ Successfully created subset of FineWebEdu dataset")

    print("Cleaning up ./.datatrove cache")
    shutil.rmtree(".datatrove", ignore_errors=True)


@app.command()
def finewebedu_download(tok: str = "bytelevel", local_dir: str = "./data", cache_dir: str = ".cache") -> None:
    TARGET_REPO_ID = f"{HF_USERNAME}/{FINEWEBEDU_REPO_ID}"
    NUM_TRAIN = 20_000_000
    
    print(f"Downloading {TARGET_REPO_ID}/{tok} and saving to {local_dir} (cache in {cache_dir})")
    ds: DatasetDict = load_dataset(TARGET_REPO_ID, data_dir=tok, cache_dir=cache_dir, num_proc=min(12, os.cpu_count()))  # type: ignore

    total_size = len(ds["train"])
    print(f"Splitting {NUM_TRAIN} docs for training and {total_size - NUM_TRAIN} for validation")
    ds["validation"] = ds["train"].select(range(NUM_TRAIN, total_size))
    ds["train"] = ds["train"].select(range(NUM_TRAIN))

    out_path = f"{local_dir}/{TARGET_REPO_ID.split('/')[1]}/{tok}"
    print(f"Saving to {out_path}")
    ds.save_to_disk(out_path, max_shard_size="2GB", num_proc=min(12, os.cpu_count()))  # type: ignore

    print(f"Cleaning up {cache_dir} cache")
    shutil.rmtree(cache_dir, ignore_errors=True)


if __name__ == "__main__":
    app()<|MERGE_RESOLUTION|>--- conflicted
+++ resolved
@@ -3,6 +3,7 @@
 from pathlib import Path
 
 import typer
+from datasets import DatasetDict, load_dataset
 from datatrove.data import DocumentsPipeline
 from datatrove.executor.local import LocalPipelineExecutor
 from datatrove.pipeline.base import PipelineStep
@@ -12,16 +13,10 @@
 from huggingface_hub import HfApi
 from rich import print
 from transformers import AutoTokenizer
-<<<<<<< HEAD
 from datasets import DatasetDict, load_dataset
 
 from commands.configs import BYTELEVEL_TOK_FOLDER, FINEWEBEDU_REPO_ID, HF_USERNAME, TOK_REPO_ID
 from src import data
-=======
-from datasets import load_dataset, Dataset
-
-from commands.configs import BYTELEVEL_TOK_FOLDER, FINEWEBEDU_REPO_ID, HF_USERNAME, NUM_TRAIN_ROWS, TOK_REPO_ID, BYTE_DATA_FOLDER, BYTE_DATA_SUBSET_FOLDER
->>>>>>> 14b43a0b
 
 app = typer.Typer()
 
@@ -100,37 +95,6 @@
     print("Cleaning up ./.datatrove cache")
     shutil.rmtree(".datatrove", ignore_errors=True)
 
-@app.command()
-def finewebedu_subset(
-    subset_size: int = NUM_TRAIN_ROWS,
-    subfolder: str = BYTE_DATA_SUBSET_FOLDER
-) -> None:
-    DATA_REPO_ID = f"{HF_USERNAME}/{FINEWEBEDU_REPO_ID}"
-
-    print(
-        f"⚙️ Creating a {subset_size}-row subset of FineWebEdu located at \n\t{DATA_REPO_ID=}"
-    )
-
-    # Load the dataset
-    dataset = load_dataset(DATA_REPO_ID, name=BYTE_DATA_FOLDER, split='train', streaming=True)
-    dataset = list(dataset.take(subset_size))
-    dataset = Dataset.from_list(dataset)
-    
-    print(f"✅ Successfully created a {subset_size}-row subset of FineWebEdu dataset")
-    print(f"🆙 Uploading the subset to {DATA_REPO_ID} on the HF Hub")
-
-    dataset.push_to_hub(
-        repo_id=DATA_REPO_ID,
-        set_default=False,
-        config_name=subfolder,
-        max_shard_size="2GB",
-    )
-
-    print("✅ Successfully created subset of FineWebEdu dataset")
-
-    print("Cleaning up ./.datatrove cache")
-    shutil.rmtree(".datatrove", ignore_errors=True)
-
 
 @app.command()
 def finewebedu_download(tok: str = "bytelevel", local_dir: str = "./data", cache_dir: str = ".cache") -> None:
